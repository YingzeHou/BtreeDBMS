--- conflicted
+++ resolved
@@ -274,20 +274,6 @@
 // BTreeIndex::insertEntry
 // -----------------------------------------------------------------------------
 
-<<<<<<< HEAD
-/**
- * This method inserts a new entry into the index using the pair <key, rid>.
- * @param key A pointer to the value (integer) we want to insert.
- * @param rid The corresponding record id of the tuple in the base relation.
- */
-void BTreeIndex::insertEntry(const void *key, const RecordId rid) {
-  // Scan from the root
-  Page *rootPage;
-  bufMgr->readPage(file, rootPageNum, rootPage);
-
-  RIDKeyPair<int> ridKeyPair;
-  ridKeyPair.set(rid, *(int *)key);
-=======
 void BTreeIndex::insertEntry(const void *key, const RecordId rid) 
 {
 	// for making changes to leaf node pages
@@ -307,7 +293,6 @@
 	} else {
 		insertEntryHelper(entryInsertPair, entryPropPair, root, rootPageNum, !isLeafNode);
 	}
->>>>>>> 489abc6f
 }
 
 // -----------------------------------------------------------------------------
